--- conflicted
+++ resolved
@@ -1,5 +1,4 @@
 {
-<<<<<<< HEAD
  "cells": [
   {
    "cell_type": "markdown",
@@ -56,7 +55,7 @@
    "source": [
     "<table class=\"tfo-notebook-buttons\" align=\"left\">\n",
     "  <td>\n",
-    "    <a target=\"_blank\" href=\"https://www.tensorflow.org/alpha/tutorials/load_data/images\"><img src=\"https://www.tensorflow.org/images/tf_logo_32px.png\" />View on TensorFlow.org</a>\n",
+    "    <a target=\"_blank\" href=\"https://www.tensorflow.org/beta/tutorials/load_data/images\"><img src=\"https://www.tensorflow.org/images/tf_logo_32px.png\" />View on TensorFlow.org</a>\n",
     "  </td>\n",
     "  <td>\n",
     "    <a target=\"_blank\" href=\"https://colab.research.google.com/github/tensorflow/docs/blob/master/site/en/r2/tutorials/load_data/images.ipynb\"><img src=\"https://www.tensorflow.org/images/colab_logo_32px.png\" />Run in Google Colab</a>\n",
@@ -1658,1652 +1657,4 @@
  },
  "nbformat": 4,
  "nbformat_minor": 2
-=======
-  "cells": [
-    {
-      "cell_type": "markdown",
-      "metadata": {
-        "colab_type": "text",
-        "id": "mt9dL5dIir8X"
-      },
-      "source": [
-        "##### Copyright 2018 The TensorFlow Authors."
-      ]
-    },
-    {
-      "cell_type": "code",
-      "execution_count": 0,
-      "metadata": {
-        "cellView": "form",
-        "colab": {},
-        "colab_type": "code",
-        "id": "ufPx7EiCiqgR"
-      },
-      "outputs": [],
-      "source": [
-        "#@title Licensed under the Apache License, Version 2.0 (the \"License\");\n",
-        "# you may not use this file except in compliance with the License.\n",
-        "# You may obtain a copy of the License at\n",
-        "#\n",
-        "# https://www.apache.org/licenses/LICENSE-2.0\n",
-        "#\n",
-        "# Unless required by applicable law or agreed to in writing, software\n",
-        "# distributed under the License is distributed on an \"AS IS\" BASIS,\n",
-        "# WITHOUT WARRANTIES OR CONDITIONS OF ANY KIND, either express or implied.\n",
-        "# See the License for the specific language governing permissions and\n",
-        "# limitations under the License.\n"
-      ]
-    },
-    {
-      "cell_type": "markdown",
-      "metadata": {
-        "colab_type": "text",
-        "deletable": true,
-        "editable": true,
-        "id": "ucMoYase6URl"
-      },
-      "source": [
-        "# Load images with tf.data"
-      ]
-    },
-    {
-      "cell_type": "markdown",
-      "metadata": {
-        "colab_type": "text",
-        "id": "_Wwu5SXZmEkB"
-      },
-      "source": [
-        "\u003ctable class=\"tfo-notebook-buttons\" align=\"left\"\u003e\n",
-        "  \u003ctd\u003e\n",
-        "    \u003ca target=\"_blank\" href=\"https://www.tensorflow.org/beta/tutorials/load_data/images\"\u003e\u003cimg src=\"https://www.tensorflow.org/images/tf_logo_32px.png\" /\u003eView on TensorFlow.org\u003c/a\u003e\n",
-        "  \u003c/td\u003e\n",
-        "  \u003ctd\u003e\n",
-        "    \u003ca target=\"_blank\" href=\"https://colab.research.google.com/github/tensorflow/docs/blob/master/site/en/r2/tutorials/load_data/images.ipynb\"\u003e\u003cimg src=\"https://www.tensorflow.org/images/colab_logo_32px.png\" /\u003eRun in Google Colab\u003c/a\u003e\n",
-        "  \u003c/td\u003e\n",
-        "  \u003ctd\u003e\n",
-        "    \u003ca target=\"_blank\" href=\"https://github.com/tensorflow/docs/blob/master/site/en/r2/tutorials/load_data/images.ipynb\"\u003e\u003cimg src=\"https://www.tensorflow.org/images/GitHub-Mark-32px.png\" /\u003eView source on GitHub\u003c/a\u003e\n",
-        "  \u003c/td\u003e\n",
-        "\u003c/table\u003e"
-      ]
-    },
-    {
-      "cell_type": "markdown",
-      "metadata": {
-        "colab_type": "text",
-        "id": "Oxw4WahM7DU9"
-      },
-      "source": [
-        "This tutorial provides a simple example of how to load an image dataset using `tf.data`.\n",
-        "\n",
-        "The dataset used in this example is distributed as directories of images, with one class of image per directory."
-      ]
-    },
-    {
-      "cell_type": "markdown",
-      "metadata": {
-        "colab_type": "text",
-        "deletable": true,
-        "editable": true,
-        "id": "hoQQiZDB6URn"
-      },
-      "source": [
-        "## Setup"
-      ]
-    },
-    {
-      "cell_type": "code",
-      "execution_count": 0,
-      "metadata": {
-        "colab": {},
-        "colab_type": "code",
-        "id": "QGXxBuPyKJw1"
-      },
-      "outputs": [],
-      "source": [
-        "from __future__ import absolute_import, division, print_function, unicode_literals\n",
-        "\n",
-        "!pip install tensorflow==2.0.0-alpha0\n",
-        "import tensorflow as tf"
-      ]
-    },
-    {
-      "cell_type": "code",
-      "execution_count": 0,
-      "metadata": {
-        "colab": {},
-        "colab_type": "code",
-        "id": "KT6CcaqgQewg"
-      },
-      "outputs": [],
-      "source": [
-        "AUTOTUNE = tf.data.experimental.AUTOTUNE"
-      ]
-    },
-    {
-      "cell_type": "markdown",
-      "metadata": {
-        "colab_type": "text",
-        "id": "rxndJHNC8YPM"
-      },
-      "source": [
-        "## Download and inspect the dataset"
-      ]
-    },
-    {
-      "cell_type": "markdown",
-      "metadata": {
-        "colab_type": "text",
-        "deletable": true,
-        "editable": true,
-        "id": "wO0InzL66URu"
-      },
-      "source": [
-        "### Retrieve the images\n",
-        "\n",
-        "Before you start any training, you'll need a set of images to teach the network about the new classes you want to recognize. We've created an archive of creative-commons licensed flower photos to use initially."
-      ]
-    },
-    {
-      "cell_type": "code",
-      "execution_count": 0,
-      "metadata": {
-        "colab": {},
-        "colab_type": "code",
-        "id": "rN-Pc6Zd6awg"
-      },
-      "outputs": [],
-      "source": [
-        "import pathlib\n",
-        "data_root_orig = tf.keras.utils.get_file(origin='https://storage.googleapis.com/download.tensorflow.org/example_images/flower_photos.tgz',\n",
-        "                                         fname='flower_photos', untar=True)\n",
-        "data_root = pathlib.Path(data_root_orig)\n",
-        "print(data_root)"
-      ]
-    },
-    {
-      "cell_type": "markdown",
-      "metadata": {
-        "colab_type": "text",
-        "id": "rFkFK74oO--g"
-      },
-      "source": [
-        "After downloading 218MB, you should now have a copy of the flower photos available:"
-      ]
-    },
-    {
-      "cell_type": "code",
-      "execution_count": 0,
-      "metadata": {
-        "colab": {},
-        "colab_type": "code",
-        "id": "7onR_lWE7Njj"
-      },
-      "outputs": [],
-      "source": [
-        "for item in data_root.iterdir():\n",
-        "  print(item)"
-      ]
-    },
-    {
-      "cell_type": "code",
-      "execution_count": 0,
-      "metadata": {
-        "colab": {},
-        "colab_type": "code",
-        "id": "4yYX3ZRqGOuq"
-      },
-      "outputs": [],
-      "source": [
-        "import random\n",
-        "all_image_paths = list(data_root.glob('*/*'))\n",
-        "all_image_paths = [str(path) for path in all_image_paths]\n",
-        "random.shuffle(all_image_paths)\n",
-        "\n",
-        "image_count = len(all_image_paths)\n",
-        "image_count"
-      ]
-    },
-    {
-      "cell_type": "code",
-      "execution_count": 0,
-      "metadata": {
-        "colab": {},
-        "colab_type": "code",
-        "id": "t_BbYnLjbltQ"
-      },
-      "outputs": [],
-      "source": [
-        "all_image_paths[:10]"
-      ]
-    },
-    {
-      "cell_type": "markdown",
-      "metadata": {
-        "colab_type": "text",
-        "id": "vkM-IpB-6URx"
-      },
-      "source": [
-        "### Inspect the images\n",
-        "Now let's have a quick look at a couple of the images, so we know what we're dealing with:"
-      ]
-    },
-    {
-      "cell_type": "code",
-      "execution_count": 0,
-      "metadata": {
-        "colab": {},
-        "colab_type": "code",
-        "id": "wNGateQJ6UR1"
-      },
-      "outputs": [],
-      "source": [
-        "import os\n",
-        "attributions = (data_root/\"LICENSE.txt\").open(encoding='utf-8').readlines()[4:]\n",
-        "attributions = [line.split(' CC-BY') for line in attributions]\n",
-        "attributions = dict(attributions)"
-      ]
-    },
-    {
-      "cell_type": "code",
-      "execution_count": 0,
-      "metadata": {
-        "colab": {},
-        "colab_type": "code",
-        "id": "jgowG2xu88Io"
-      },
-      "outputs": [],
-      "source": [
-        "import IPython.display as display\n",
-        "\n",
-        "def caption_image(image_path):\n",
-        "    image_rel = pathlib.Path(image_path).relative_to(data_root)\n",
-        "    return \"Image (CC BY 2.0) \" + ' - '.join(attributions[str(image_rel)].split(' - ')[:-1])\n",
-        ""
-      ]
-    },
-    {
-      "cell_type": "code",
-      "execution_count": 0,
-      "metadata": {
-        "colab": {},
-        "colab_type": "code",
-        "id": "YIjLi-nX0txI"
-      },
-      "outputs": [],
-      "source": [
-        "for n in range(3):\n",
-        "  image_path = random.choice(all_image_paths)\n",
-        "  display.display(display.Image(image_path))\n",
-        "  print(caption_image(image_path))\n",
-        "  print()"
-      ]
-    },
-    {
-      "cell_type": "markdown",
-      "metadata": {
-        "colab_type": "text",
-        "id": "OaNOr-co3WKk"
-      },
-      "source": [
-        "### Determine the label for each image"
-      ]
-    },
-    {
-      "cell_type": "markdown",
-      "metadata": {
-        "colab_type": "text",
-        "id": "-weOQpDw2Jnu"
-      },
-      "source": [
-        "List the available labels:"
-      ]
-    },
-    {
-      "cell_type": "code",
-      "execution_count": 0,
-      "metadata": {
-        "colab": {},
-        "colab_type": "code",
-        "id": "ssUZ7Qh96UR3"
-      },
-      "outputs": [],
-      "source": [
-        "label_names = sorted(item.name for item in data_root.glob('*/') if item.is_dir())\n",
-        "label_names"
-      ]
-    },
-    {
-      "cell_type": "markdown",
-      "metadata": {
-        "colab_type": "text",
-        "id": "9l_JEBql2OzS"
-      },
-      "source": [
-        "Assign an index to each label:"
-      ]
-    },
-    {
-      "cell_type": "code",
-      "execution_count": 0,
-      "metadata": {
-        "colab": {},
-        "colab_type": "code",
-        "id": "Y8pCV46CzPlp"
-      },
-      "outputs": [],
-      "source": [
-        "label_to_index = dict((name, index) for index,name in enumerate(label_names))\n",
-        "label_to_index"
-      ]
-    },
-    {
-      "cell_type": "markdown",
-      "metadata": {
-        "colab_type": "text",
-        "id": "VkXsHg162T9F"
-      },
-      "source": [
-        "Create a list of every file, and its label index"
-      ]
-    },
-    {
-      "cell_type": "code",
-      "execution_count": 0,
-      "metadata": {
-        "colab": {},
-        "colab_type": "code",
-        "id": "q62i1RBP4Q02"
-      },
-      "outputs": [],
-      "source": [
-        "all_image_labels = [label_to_index[pathlib.Path(path).parent.name]\n",
-        "                    for path in all_image_paths]\n",
-        "\n",
-        "print(\"First 10 labels indices: \", all_image_labels[:10])"
-      ]
-    },
-    {
-      "cell_type": "markdown",
-      "metadata": {
-        "colab_type": "text",
-        "id": "i5L09icm9iph"
-      },
-      "source": [
-        "### Load and format the images"
-      ]
-    },
-    {
-      "cell_type": "markdown",
-      "metadata": {
-        "colab_type": "text",
-        "id": "SbqqRUS79ooq"
-      },
-      "source": [
-        "TensorFlow includes all the tools you need to load and process images:"
-      ]
-    },
-    {
-      "cell_type": "code",
-      "execution_count": 0,
-      "metadata": {
-        "colab": {},
-        "colab_type": "code",
-        "id": "jQZdySHvksOu"
-      },
-      "outputs": [],
-      "source": [
-        "img_path = all_image_paths[0]\n",
-        "img_path"
-      ]
-    },
-    {
-      "cell_type": "markdown",
-      "metadata": {
-        "colab_type": "text",
-        "id": "2t2h2XCcmK1Y"
-      },
-      "source": [
-        "here is the raw data:"
-      ]
-    },
-    {
-      "cell_type": "code",
-      "execution_count": 0,
-      "metadata": {
-        "colab": {},
-        "colab_type": "code",
-        "id": "LJfkyC_Qkt7A"
-      },
-      "outputs": [],
-      "source": [
-        "img_raw = tf.io.read_file(img_path)\n",
-        "print(repr(img_raw)[:100]+\"...\")"
-      ]
-    },
-    {
-      "cell_type": "markdown",
-      "metadata": {
-        "colab_type": "text",
-        "id": "opN8AVc8mSbz"
-      },
-      "source": [
-        "Decode it into an image tensor:"
-      ]
-    },
-    {
-      "cell_type": "code",
-      "execution_count": 0,
-      "metadata": {
-        "colab": {},
-        "colab_type": "code",
-        "id": "Tm0tdrlfk0Bb"
-      },
-      "outputs": [],
-      "source": [
-        "img_tensor = tf.image.decode_image(img_raw)\n",
-        "\n",
-        "print(img_tensor.shape)\n",
-        "print(img_tensor.dtype)"
-      ]
-    },
-    {
-      "cell_type": "markdown",
-      "metadata": {
-        "colab_type": "text",
-        "id": "3k-Of2Tfmbeq"
-      },
-      "source": [
-        "Resize it for your model:"
-      ]
-    },
-    {
-      "cell_type": "code",
-      "execution_count": 0,
-      "metadata": {
-        "colab": {},
-        "colab_type": "code",
-        "id": "XFpz-3_vlJgp"
-      },
-      "outputs": [],
-      "source": [
-        "img_final = tf.image.resize(img_tensor, [192, 192])\n",
-        "img_final = img_final/255.0\n",
-        "print(img_final.shape)\n",
-        "print(img_final.numpy().min())\n",
-        "print(img_final.numpy().max())\n"
-      ]
-    },
-    {
-      "cell_type": "markdown",
-      "metadata": {
-        "colab_type": "text",
-        "id": "aCsAa4Psl4AQ"
-      },
-      "source": [
-        "Wrap up these up in simple functions for later."
-      ]
-    },
-    {
-      "cell_type": "code",
-      "execution_count": 0,
-      "metadata": {
-        "colab": {},
-        "colab_type": "code",
-        "id": "HmUiZJNU73vA"
-      },
-      "outputs": [],
-      "source": [
-        "def preprocess_image(image):\n",
-        "  image = tf.image.decode_jpeg(image, channels=3)\n",
-        "  image = tf.image.resize(image, [192, 192])\n",
-        "  image /= 255.0  # normalize to [0,1] range\n",
-        "\n",
-        "  return image"
-      ]
-    },
-    {
-      "cell_type": "code",
-      "execution_count": 0,
-      "metadata": {
-        "colab": {},
-        "colab_type": "code",
-        "id": "einETrJnO-em"
-      },
-      "outputs": [],
-      "source": [
-        "def load_and_preprocess_image(path):\n",
-        "  image = tf.io.read_file(path)\n",
-        "  return preprocess_image(image)"
-      ]
-    },
-    {
-      "cell_type": "code",
-      "execution_count": 0,
-      "metadata": {
-        "colab": {},
-        "colab_type": "code",
-        "id": "3brWQcdtz78y"
-      },
-      "outputs": [],
-      "source": [
-        "import matplotlib.pyplot as plt\n",
-        "\n",
-        "image_path = all_image_paths[0]\n",
-        "label = all_image_labels[0]\n",
-        "\n",
-        "plt.imshow(load_and_preprocess_image(img_path))\n",
-        "plt.grid(False)\n",
-        "plt.xlabel(caption_image(img_path))\n",
-        "plt.title(label_names[label].title())\n",
-        "print()"
-      ]
-    },
-    {
-      "cell_type": "markdown",
-      "metadata": {
-        "colab_type": "text",
-        "id": "n2TCr1TQ8pA3"
-      },
-      "source": [
-        "## Build a `tf.data.Dataset`"
-      ]
-    },
-    {
-      "cell_type": "markdown",
-      "metadata": {
-        "colab_type": "text",
-        "id": "6H9Z5Mq63nSH"
-      },
-      "source": [
-        "### A dataset of images"
-      ]
-    },
-    {
-      "cell_type": "markdown",
-      "metadata": {
-        "colab_type": "text",
-        "id": "GN-s04s-6Luq"
-      },
-      "source": [
-        "The easiest way to build a `tf.data.Dataset` is using the `from_tensor_slices` method.\n",
-        "\n",
-        "Slicing the array of strings, results in a dataset of strings:"
-      ]
-    },
-    {
-      "cell_type": "code",
-      "execution_count": 0,
-      "metadata": {
-        "colab": {},
-        "colab_type": "code",
-        "id": "6oRPG3Jz3ie_"
-      },
-      "outputs": [],
-      "source": [
-        "path_ds = tf.data.Dataset.from_tensor_slices(all_image_paths)"
-      ]
-    },
-    {
-      "cell_type": "markdown",
-      "metadata": {
-        "colab_type": "text",
-        "id": "uML4JeMmIAvO"
-      },
-      "source": [
-        "The `shapes` and `types` describe the content of each item in the dataset. In this case it is a set of scalar binary-strings"
-      ]
-    },
-    {
-      "cell_type": "code",
-      "execution_count": 0,
-      "metadata": {
-        "colab": {},
-        "colab_type": "code",
-        "id": "mIsNflFbIK34"
-      },
-      "outputs": [],
-      "source": [
-        "print(path_ds)"
-      ]
-    },
-    {
-      "cell_type": "markdown",
-      "metadata": {
-        "colab_type": "text",
-        "id": "ZjyGcM8OwBJ2"
-      },
-      "source": [
-        "Now create a new dataset that loads and formats images on the fly by mapping `preprocess_image` over the dataset of paths."
-      ]
-    },
-    {
-      "cell_type": "code",
-      "execution_count": 0,
-      "metadata": {
-        "colab": {},
-        "colab_type": "code",
-        "id": "D1iba6f4khu-"
-      },
-      "outputs": [],
-      "source": [
-        "image_ds = path_ds.map(load_and_preprocess_image, num_parallel_calls=AUTOTUNE)"
-      ]
-    },
-    {
-      "cell_type": "code",
-      "execution_count": 0,
-      "metadata": {
-        "colab": {},
-        "colab_type": "code",
-        "id": "JLUPs2a-lEEJ"
-      },
-      "outputs": [],
-      "source": [
-        "import matplotlib.pyplot as plt\n",
-        "\n",
-        "plt.figure(figsize=(8,8))\n",
-        "for n,image in enumerate(image_ds.take(4)):\n",
-        "  plt.subplot(2,2,n+1)\n",
-        "  plt.imshow(image)\n",
-        "  plt.grid(False)\n",
-        "  plt.xticks([])\n",
-        "  plt.yticks([])\n",
-        "  plt.xlabel(caption_image(all_image_paths[n]))\n",
-        "  plt.show()"
-      ]
-    },
-    {
-      "cell_type": "markdown",
-      "metadata": {
-        "colab_type": "text",
-        "id": "P6FNqPbxkbdx"
-      },
-      "source": [
-        "### A dataset of `(image, label)` pairs"
-      ]
-    },
-    {
-      "cell_type": "markdown",
-      "metadata": {
-        "colab_type": "text",
-        "id": "YgvrWLKG67-x"
-      },
-      "source": [
-        "Using the same `from_tensor_slices` method we can build a dataset of labels"
-      ]
-    },
-    {
-      "cell_type": "code",
-      "execution_count": 0,
-      "metadata": {
-        "colab": {},
-        "colab_type": "code",
-        "id": "AgBsAiV06udj"
-      },
-      "outputs": [],
-      "source": [
-        "label_ds = tf.data.Dataset.from_tensor_slices(tf.cast(all_image_labels, tf.int64))"
-      ]
-    },
-    {
-      "cell_type": "code",
-      "execution_count": 0,
-      "metadata": {
-        "colab": {},
-        "colab_type": "code",
-        "id": "HEsk5nN0vyeX"
-      },
-      "outputs": [],
-      "source": [
-        "for label in label_ds.take(10):\n",
-        "  print(label_names[label.numpy()])"
-      ]
-    },
-    {
-      "cell_type": "markdown",
-      "metadata": {
-        "colab_type": "text",
-        "id": "jHjgrEeTxyYz"
-      },
-      "source": [
-        "Since the datasets are in the same order we can just zip them together to get a dataset of `(image, label)` pairs."
-      ]
-    },
-    {
-      "cell_type": "code",
-      "execution_count": 0,
-      "metadata": {
-        "colab": {},
-        "colab_type": "code",
-        "id": "AOEWNMdQwsbN"
-      },
-      "outputs": [],
-      "source": [
-        "image_label_ds = tf.data.Dataset.zip((image_ds, label_ds))"
-      ]
-    },
-    {
-      "cell_type": "markdown",
-      "metadata": {
-        "colab_type": "text",
-        "id": "yA2F09SJLMuM"
-      },
-      "source": [
-        "The new dataset's `shapes` and `types` are tuples of shapes and types as well, describing each field:"
-      ]
-    },
-    {
-      "cell_type": "code",
-      "execution_count": 0,
-      "metadata": {
-        "colab": {},
-        "colab_type": "code",
-        "id": "DuVYNinrLL-N"
-      },
-      "outputs": [],
-      "source": [
-        "print(image_label_ds)"
-      ]
-    },
-    {
-      "cell_type": "markdown",
-      "metadata": {
-        "colab_type": "text",
-        "id": "2WYMikoPWOQX"
-      },
-      "source": [
-        "Note: When you have arrays like `all_image_labels` and `all_image_paths` an alternative to `tf.data.dataset.Dataset.zip` is to slice the pair of arrays."
-      ]
-    },
-    {
-      "cell_type": "code",
-      "execution_count": 0,
-      "metadata": {
-        "colab": {},
-        "colab_type": "code",
-        "id": "HOFwZI-2WhzV"
-      },
-      "outputs": [],
-      "source": [
-        "ds = tf.data.Dataset.from_tensor_slices((all_image_paths, all_image_labels))\n",
-        "\n",
-        "# The tuples are unpacked into the positional arguments of the mapped function\n",
-        "def load_and_preprocess_from_path_label(path, label):\n",
-        "  return load_and_preprocess_image(path), label\n",
-        "\n",
-        "image_label_ds = ds.map(load_and_preprocess_from_path_label)\n",
-        "image_label_ds"
-      ]
-    },
-    {
-      "cell_type": "markdown",
-      "metadata": {
-        "colab_type": "text",
-        "id": "vYGCgJuR_9Qp"
-      },
-      "source": [
-        "### Basic methods for training"
-      ]
-    },
-    {
-      "cell_type": "markdown",
-      "metadata": {
-        "colab_type": "text",
-        "id": "wwZavzgsIytz"
-      },
-      "source": [
-        "To train a model with this dataset you will want the data:\n",
-        "\n",
-        "* To be well shuffled.\n",
-        "* To be batched.\n",
-        "* To repeat forever.\n",
-        "* Batches to be available as soon as possible.\n",
-        "\n",
-        "These features can be easily added using the `tf.data` api."
-      ]
-    },
-    {
-      "cell_type": "code",
-      "execution_count": 0,
-      "metadata": {
-        "colab": {},
-        "colab_type": "code",
-        "id": "uZmZJx8ePw_5"
-      },
-      "outputs": [],
-      "source": [
-        "BATCH_SIZE = 32\n",
-        "\n",
-        "# Setting a shuffle buffer size as large as the dataset ensures that the data is\n",
-        "# completely shuffled.\n",
-        "ds = image_label_ds.shuffle(buffer_size=image_count)\n",
-        "ds = ds.repeat()\n",
-        "ds = ds.batch(BATCH_SIZE)\n",
-        "# `prefetch` lets the dataset fetch batches, in the background while the model is training.\n",
-        "ds = ds.prefetch(buffer_size=AUTOTUNE)\n",
-        "ds"
-      ]
-    },
-    {
-      "cell_type": "markdown",
-      "metadata": {
-        "colab_type": "text",
-        "id": "6JsM-xHiFCuW"
-      },
-      "source": [
-        "There are a few things to note here:\n",
-        "\n",
-        "1. The order is important.\n",
-        "\n",
-        "  * A `.shuffle` after a `.repeat` would shuffle items across epoch boundaries (some items will be seen twice before others are seen at all).\n",
-        "  * A `.shuffle` after a `.batch` would shuffle the order of the batches, but not shuffle the items across batches.\n",
-        "\n",
-        "1. We use a `buffer_size` the same size as the dataset for a full shuffle. Up to the dataset size, large values provide better randomization, but use more memory.\n",
-        "\n",
-        "1. The shuffle buffer is filled before any elements are pulled from it. So a large `buffer_size` may cause a delay when your `Dataset` is starting.\n",
-        "\n",
-        "1. The shuffeled dataset doesn't report the end of a dataset until the shuffle-buffer is completely empty. The `Dataset` is restarted by `.repeat`, causing another wait for the shuffle-buffer to be filled.\n",
-        "\n",
-        "This last point can be addressed by using the `tf.data.Dataset.apply` method with the fused `tf.data.experimental.shuffle_and_repeat` function:"
-      ]
-    },
-    {
-      "cell_type": "code",
-      "execution_count": 0,
-      "metadata": {
-        "colab": {},
-        "colab_type": "code",
-        "id": "Ocr6PybXNDoO"
-      },
-      "outputs": [],
-      "source": [
-        "ds = image_label_ds.apply(\n",
-        "  tf.data.experimental.shuffle_and_repeat(buffer_size=image_count))\n",
-        "ds = ds.batch(BATCH_SIZE)\n",
-        "ds = ds.prefetch(buffer_size=AUTOTUNE)\n",
-        "ds"
-      ]
-    },
-    {
-      "cell_type": "markdown",
-      "metadata": {
-        "colab_type": "text",
-        "id": "GBBZMSuAmQVL"
-      },
-      "source": [
-        "### Pipe the dataset to a model\n",
-        "\n",
-        "Fetch a copy of MobileNet v2 from `tf.keras.applications`.\n",
-        "\n",
-        "This will be used for a simple transfer learning example.\n",
-        "\n",
-        "Set the MobileNet weights to be non-trainable:"
-      ]
-    },
-    {
-      "cell_type": "code",
-      "execution_count": 0,
-      "metadata": {
-        "colab": {},
-        "colab_type": "code",
-        "id": "KbJrXn9omO_g"
-      },
-      "outputs": [],
-      "source": [
-        "mobile_net = tf.keras.applications.MobileNetV2(input_shape=(192, 192, 3), include_top=False)\n",
-        "mobile_net.trainable=False"
-      ]
-    },
-    {
-      "cell_type": "markdown",
-      "metadata": {
-        "colab_type": "text",
-        "id": "Y7NVWiLF3Vbf"
-      },
-      "source": [
-        "This model expects its input to be normalized to the `[-1,1]` range:\n",
-        "\n",
-        "```\n",
-        "help(keras_applications.mobilenet_v2.preprocess_input)\n",
-        "```\n",
-        "\n",
-        "\u003cpre\u003e\n",
-        "...\n",
-        "This function applies the \"Inception\" preprocessing which converts\n",
-        "the RGB values from [0, 255] to [-1, 1]\n",
-        "...\n",
-        "\u003c/pre\u003e"
-      ]
-    },
-    {
-      "cell_type": "markdown",
-      "metadata": {
-        "colab_type": "text",
-        "id": "CboYya6LmdQI"
-      },
-      "source": [
-        "So before the passing it to the MobilNet model, we need to convert the input from a range of `[0,1]` to `[-1,1]`."
-      ]
-    },
-    {
-      "cell_type": "code",
-      "execution_count": 0,
-      "metadata": {
-        "colab": {},
-        "colab_type": "code",
-        "id": "SNOkHUGv3FYq"
-      },
-      "outputs": [],
-      "source": [
-        "def change_range(image,label):\n",
-        "  return 2*image-1, label\n",
-        "\n",
-        "keras_ds = ds.map(change_range)"
-      ]
-    },
-    {
-      "cell_type": "markdown",
-      "metadata": {
-        "colab_type": "text",
-        "id": "QDzZ3Nye5Rpv"
-      },
-      "source": [
-        "The MobileNet returns a `6x6` spatial grid of features for each image.\n",
-        "\n",
-        "Pass it a batch of images to see:"
-      ]
-    },
-    {
-      "cell_type": "code",
-      "execution_count": 0,
-      "metadata": {
-        "colab": {},
-        "colab_type": "code",
-        "id": "OzAhGkEK6WuE"
-      },
-      "outputs": [],
-      "source": [
-        "# The dataset may take a few seconds to start, as it fills its shuffle buffer.\n",
-        "image_batch, label_batch = next(iter(keras_ds))"
-      ]
-    },
-    {
-      "cell_type": "code",
-      "execution_count": 0,
-      "metadata": {
-        "colab": {},
-        "colab_type": "code",
-        "id": "LcFdiWpO5WbV"
-      },
-      "outputs": [],
-      "source": [
-        "feature_map_batch = mobile_net(image_batch)\n",
-        "print(feature_map_batch.shape)"
-      ]
-    },
-    {
-      "cell_type": "markdown",
-      "metadata": {
-        "colab_type": "text",
-        "id": "vrbjEvaC5XmU"
-      },
-      "source": [
-        "So build a model wrapped around MobileNet, and use `tf.keras.layers.GlobalAveragePooling2D` to average over those space dimensions, before the output `tf.keras.layers.Dense` layer:"
-      ]
-    },
-    {
-      "cell_type": "code",
-      "execution_count": 0,
-      "metadata": {
-        "colab": {},
-        "colab_type": "code",
-        "id": "X0ooIU9fNjPJ"
-      },
-      "outputs": [],
-      "source": [
-        "model = tf.keras.Sequential([\n",
-        "  mobile_net,\n",
-        "  tf.keras.layers.GlobalAveragePooling2D(),\n",
-        "  tf.keras.layers.Dense(len(label_names))])"
-      ]
-    },
-    {
-      "cell_type": "markdown",
-      "metadata": {
-        "colab_type": "text",
-        "id": "foQYUJs97V4V"
-      },
-      "source": [
-        "Now it produces outputs of the expected shape:"
-      ]
-    },
-    {
-      "cell_type": "code",
-      "execution_count": 0,
-      "metadata": {
-        "colab": {},
-        "colab_type": "code",
-        "id": "1nwYxvpj7ZEf"
-      },
-      "outputs": [],
-      "source": [
-        "logit_batch = model(image_batch).numpy()\n",
-        "\n",
-        "print(\"min logit:\", logit_batch.min())\n",
-        "print(\"max logit:\", logit_batch.max())\n",
-        "print()\n",
-        "\n",
-        "print(\"Shape:\", logit_batch.shape)"
-      ]
-    },
-    {
-      "cell_type": "markdown",
-      "metadata": {
-        "colab_type": "text",
-        "id": "pFc4I_J2nNOJ"
-      },
-      "source": [
-        "Compile the model to describe the training procedure:"
-      ]
-    },
-    {
-      "cell_type": "code",
-      "execution_count": 0,
-      "metadata": {
-        "colab": {},
-        "colab_type": "code",
-        "id": "ZWGqLEWYRNvv"
-      },
-      "outputs": [],
-      "source": [
-        "model.compile(optimizer=tf.keras.optimizers.Adam(),\n",
-        "              loss='sparse_categorical_crossentropy',\n",
-        "              metrics=[\"accuracy\"])"
-      ]
-    },
-    {
-      "cell_type": "markdown",
-      "metadata": {
-        "colab_type": "text",
-        "id": "tF1mO6haBOSd"
-      },
-      "source": [
-        "There are 2 trainable variables: the Dense `weights` and `bias`:"
-      ]
-    },
-    {
-      "cell_type": "code",
-      "execution_count": 0,
-      "metadata": {
-        "colab": {},
-        "colab_type": "code",
-        "id": "pPQ5yqyKBJMm"
-      },
-      "outputs": [],
-      "source": [
-        "len(model.trainable_variables)"
-      ]
-    },
-    {
-      "cell_type": "code",
-      "execution_count": 0,
-      "metadata": {
-        "colab": {},
-        "colab_type": "code",
-        "id": "kug5Wg66UJjl"
-      },
-      "outputs": [],
-      "source": [
-        "model.summary()"
-      ]
-    },
-    {
-      "cell_type": "markdown",
-      "metadata": {
-        "colab_type": "text",
-        "id": "f_glpYZ-nYC_"
-      },
-      "source": [
-        "Train the model.\n",
-        "\n",
-        "Normally you would specify the real number of steps per epoch, but for demonstration purposes only run 3 steps."
-      ]
-    },
-    {
-      "cell_type": "code",
-      "execution_count": 0,
-      "metadata": {
-        "colab": {},
-        "colab_type": "code",
-        "id": "AnXPRNWoTypI"
-      },
-      "outputs": [],
-      "source": [
-        "steps_per_epoch=tf.math.ceil(len(all_image_paths)/BATCH_SIZE).numpy()\n",
-        "steps_per_epoch"
-      ]
-    },
-    {
-      "cell_type": "code",
-      "execution_count": 0,
-      "metadata": {
-        "colab": {},
-        "colab_type": "code",
-        "id": "q_8sabaaSGAp"
-      },
-      "outputs": [],
-      "source": [
-        "model.fit(ds, epochs=1, steps_per_epoch=3)"
-      ]
-    },
-    {
-      "cell_type": "markdown",
-      "metadata": {
-        "colab_type": "text",
-        "id": "UMVnoBcG_NlQ"
-      },
-      "source": [
-        "## Performance\n",
-        "\n",
-        "Note: This section just shows a couple of easy tricks that may help performance. For an in depth guide see [Input Pipeline Performance](https://www.tensorflow.org/guide/performance/datasets).\n",
-        "\n",
-        "The simple pipeline used above reads each file individually, on each epoch. This is fine for local training on CPU but may not be sufficient for GPU training, and is totally inappropriate for any sort of distributed training."
-      ]
-    },
-    {
-      "cell_type": "markdown",
-      "metadata": {
-        "colab_type": "text",
-        "id": "oNmQqgGhLWie"
-      },
-      "source": [
-        "To investigate, first build a simple function to check the performance of our datasets:"
-      ]
-    },
-    {
-      "cell_type": "code",
-      "execution_count": 0,
-      "metadata": {
-        "colab": {},
-        "colab_type": "code",
-        "id": "_gFVe1rp_MYr"
-      },
-      "outputs": [],
-      "source": [
-        "import time\n",
-        "default_timeit_steps = 2*steps_per_epoch+1\n",
-        "\n",
-        "def timeit(ds, steps=default_timeit_steps):\n",
-        "  overall_start = time.time()\n",
-        "  # Fetch a single batch to prime the pipeline (fill the shuffle buffer),\n",
-        "  # before starting the timer\n",
-        "  it = iter(ds.take(steps+1))\n",
-        "  next(it)\n",
-        "\n",
-        "  start = time.time()\n",
-        "  for i,(images,labels) in enumerate(it):\n",
-        "    if i%10 == 0:\n",
-        "      print('.',end='')\n",
-        "  print()\n",
-        "  end = time.time()\n",
-        "\n",
-        "  duration = end-start\n",
-        "  print(\"{} batches: {} s\".format(steps, duration))\n",
-        "  print(\"{:0.5f} Images/s\".format(BATCH_SIZE*steps/duration))\n",
-        "  print(\"Total time: {}s\".format(end-overall_start))"
-      ]
-    },
-    {
-      "cell_type": "markdown",
-      "metadata": {
-        "colab_type": "text",
-        "id": "TYiOr4vdLcNX"
-      },
-      "source": [
-        "The performance of the current dataset is:"
-      ]
-    },
-    {
-      "cell_type": "code",
-      "execution_count": 0,
-      "metadata": {
-        "colab": {},
-        "colab_type": "code",
-        "id": "ZDxLwMJOReVe"
-      },
-      "outputs": [],
-      "source": [
-        "ds = image_label_ds.apply(\n",
-        "  tf.data.experimental.shuffle_and_repeat(buffer_size=image_count))\n",
-        "ds = ds.batch(BATCH_SIZE).prefetch(buffer_size=AUTOTUNE)\n",
-        "ds"
-      ]
-    },
-    {
-      "cell_type": "code",
-      "execution_count": 0,
-      "metadata": {
-        "colab": {},
-        "colab_type": "code",
-        "id": "IjouTJadRxyp"
-      },
-      "outputs": [],
-      "source": [
-        "timeit(ds)"
-      ]
-    },
-    {
-      "cell_type": "markdown",
-      "metadata": {
-        "colab_type": "text",
-        "id": "HsLlXMO7EWBR"
-      },
-      "source": [
-        "### Cache"
-      ]
-    },
-    {
-      "cell_type": "markdown",
-      "metadata": {
-        "colab_type": "text",
-        "id": "lV1NOn2zE2lR"
-      },
-      "source": [
-        "Use `tf.data.Dataset.cache` to easily cache calculations across epochs. This is especially performant if the dataq fits in memory.\n",
-        "\n",
-        "Here the images are cached, after being pre-precessed (decoded and resized):"
-      ]
-    },
-    {
-      "cell_type": "code",
-      "execution_count": 0,
-      "metadata": {
-        "colab": {},
-        "colab_type": "code",
-        "id": "qj_U09xpDvOg"
-      },
-      "outputs": [],
-      "source": [
-        "ds = image_label_ds.cache()\n",
-        "ds = ds.apply(\n",
-        "  tf.data.experimental.shuffle_and_repeat(buffer_size=image_count))\n",
-        "ds = ds.batch(BATCH_SIZE).prefetch(buffer_size=AUTOTUNE)\n",
-        "ds"
-      ]
-    },
-    {
-      "cell_type": "code",
-      "execution_count": 0,
-      "metadata": {
-        "colab": {},
-        "colab_type": "code",
-        "id": "rdxpvQ7VEo3y"
-      },
-      "outputs": [],
-      "source": [
-        "timeit(ds)"
-      ]
-    },
-    {
-      "cell_type": "markdown",
-      "metadata": {
-        "colab_type": "text",
-        "id": "usIv7MqqZQps"
-      },
-      "source": [
-        "One disadvantage to using an in memory cache is that the cache must be rebuilt on each run, giving the same startup delay each time the dataset is started:"
-      ]
-    },
-    {
-      "cell_type": "code",
-      "execution_count": 0,
-      "metadata": {
-        "colab": {},
-        "colab_type": "code",
-        "id": "eKX6ergKb_xd"
-      },
-      "outputs": [],
-      "source": [
-        "timeit(ds)"
-      ]
-    },
-    {
-      "cell_type": "markdown",
-      "metadata": {
-        "colab_type": "text",
-        "id": "jUzpG4lYNkN-"
-      },
-      "source": [
-        "If the data doesn't fit in memory, use a cache file:"
-      ]
-    },
-    {
-      "cell_type": "code",
-      "execution_count": 0,
-      "metadata": {
-        "colab": {},
-        "colab_type": "code",
-        "id": "vIvF8K4GMq0g"
-      },
-      "outputs": [],
-      "source": [
-        "ds = image_label_ds.cache(filename='./cache.tf-data')\n",
-        "ds = ds.apply(\n",
-        "  tf.data.experimental.shuffle_and_repeat(buffer_size=image_count))\n",
-        "ds = ds.batch(BATCH_SIZE).prefetch(1)\n",
-        "ds"
-      ]
-    },
-    {
-      "cell_type": "code",
-      "execution_count": 0,
-      "metadata": {
-        "colab": {},
-        "colab_type": "code",
-        "id": "eTIj6IOmM4yA"
-      },
-      "outputs": [],
-      "source": [
-        "timeit(ds)"
-      ]
-    },
-    {
-      "cell_type": "markdown",
-      "metadata": {
-        "colab_type": "text",
-        "id": "qqo3dyB0Z4t2"
-      },
-      "source": [
-        "The cache file also has the advantage that it can be used to quickly restart the dataset without rebuilding the cache. Note how much faster it is the second time:"
-      ]
-    },
-    {
-      "cell_type": "code",
-      "execution_count": 0,
-      "metadata": {
-        "colab": {},
-        "colab_type": "code",
-        "id": "hZhVdR8MbaUj"
-      },
-      "outputs": [],
-      "source": [
-        "timeit(ds)"
-      ]
-    },
-    {
-      "cell_type": "markdown",
-      "metadata": {
-        "colab_type": "text",
-        "id": "WqOVlf8tFrDU"
-      },
-      "source": [
-        "### TFRecord File"
-      ]
-    },
-    {
-      "cell_type": "markdown",
-      "metadata": {
-        "colab_type": "text",
-        "id": "y1llOTwWFzmR"
-      },
-      "source": [
-        "#### Raw image data\n",
-        "\n",
-        "TFRecord files are a simple format to store a sequence of binary blobs. By packing multiple examples into the same file, TensorFlow is able to read multiple examples at once, which is especially important for performance when using a remote storage service such as GCS.\n",
-        "\n",
-        "First, build a TFRecord file from the raw image data:"
-      ]
-    },
-    {
-      "cell_type": "code",
-      "execution_count": 0,
-      "metadata": {
-        "colab": {},
-        "colab_type": "code",
-        "id": "EqtARqKuHQLu"
-      },
-      "outputs": [],
-      "source": [
-        "image_ds = tf.data.Dataset.from_tensor_slices(all_image_paths).map(tf.io.read_file)\n",
-        "tfrec = tf.data.experimental.TFRecordWriter('images.tfrec')\n",
-        "tfrec.write(image_ds)"
-      ]
-    },
-    {
-      "cell_type": "markdown",
-      "metadata": {
-        "colab_type": "text",
-        "id": "flR2GXWFKcO1"
-      },
-      "source": [
-        "Next build a dataset that reads from the TFRecord file and decodes/reformats the images using the `preprocess_image` function we defined earlier."
-      ]
-    },
-    {
-      "cell_type": "code",
-      "execution_count": 0,
-      "metadata": {
-        "colab": {},
-        "colab_type": "code",
-        "id": "j9PVUL2SFufn"
-      },
-      "outputs": [],
-      "source": [
-        "image_ds = tf.data.TFRecordDataset('images.tfrec').map(preprocess_image)"
-      ]
-    },
-    {
-      "cell_type": "markdown",
-      "metadata": {
-        "colab_type": "text",
-        "id": "cRp1eZDRKzyN"
-      },
-      "source": [
-        "Zip that with the labels dataset we defined earlier, to get the expected `(image,label)` pairs."
-      ]
-    },
-    {
-      "cell_type": "code",
-      "execution_count": 0,
-      "metadata": {
-        "colab": {},
-        "colab_type": "code",
-        "id": "7XI_nDU2KuhS"
-      },
-      "outputs": [],
-      "source": [
-        "ds = tf.data.Dataset.zip((image_ds, label_ds))\n",
-        "ds = ds.apply(\n",
-        "  tf.data.experimental.shuffle_and_repeat(buffer_size=image_count))\n",
-        "ds=ds.batch(BATCH_SIZE).prefetch(AUTOTUNE)\n",
-        "ds"
-      ]
-    },
-    {
-      "cell_type": "code",
-      "execution_count": 0,
-      "metadata": {
-        "colab": {},
-        "colab_type": "code",
-        "id": "3ReSapoPK22E"
-      },
-      "outputs": [],
-      "source": [
-        "timeit(ds)"
-      ]
-    },
-    {
-      "cell_type": "markdown",
-      "metadata": {
-        "colab_type": "text",
-        "id": "wb7VyoKNOMms"
-      },
-      "source": [
-        "This is slower than the `cache` version because we have not cached the preprocessing."
-      ]
-    },
-    {
-      "cell_type": "markdown",
-      "metadata": {
-        "colab_type": "text",
-        "id": "NF9W-CTKkM-f"
-      },
-      "source": [
-        "#### Serialized Tensors"
-      ]
-    },
-    {
-      "cell_type": "markdown",
-      "metadata": {
-        "colab_type": "text",
-        "id": "J9HzljSPkxt0"
-      },
-      "source": [
-        "To save some preprocessing to the TFRecord file, first make a dataset of the processed images, as before:"
-      ]
-    },
-    {
-      "cell_type": "code",
-      "execution_count": 0,
-      "metadata": {
-        "colab": {},
-        "colab_type": "code",
-        "id": "OzS0Azukkjyw"
-      },
-      "outputs": [],
-      "source": [
-        "paths_ds = tf.data.Dataset.from_tensor_slices(all_image_paths)\n",
-        "image_ds = paths_ds.map(load_and_preprocess_image)\n",
-        "image_ds"
-      ]
-    },
-    {
-      "cell_type": "markdown",
-      "metadata": {
-        "colab_type": "text",
-        "id": "onWOwLpYlzJQ"
-      },
-      "source": [
-        "Now instead of a dataset of `.jpeg` strings, this is a dataset of tensors.\n",
-        "\n",
-        "To serialize this to a TFRecord file you first convert the dataset of tensors to a dataset of strings."
-      ]
-    },
-    {
-      "cell_type": "code",
-      "execution_count": 0,
-      "metadata": {
-        "colab": {},
-        "colab_type": "code",
-        "id": "xxZSwnRllyf0"
-      },
-      "outputs": [],
-      "source": [
-        "ds = image_ds.map(tf.io.serialize_tensor)\n",
-        "ds"
-      ]
-    },
-    {
-      "cell_type": "code",
-      "execution_count": 0,
-      "metadata": {
-        "colab": {},
-        "colab_type": "code",
-        "id": "w9N6hJWAkKPC"
-      },
-      "outputs": [],
-      "source": [
-        "tfrec = tf.data.experimental.TFRecordWriter('images.tfrec')\n",
-        "tfrec.write(ds)"
-      ]
-    },
-    {
-      "cell_type": "markdown",
-      "metadata": {
-        "colab_type": "text",
-        "id": "OlFc9dJSmcx0"
-      },
-      "source": [
-        "With the preprocessing cached, data can be loaded from the TFrecord file quite efficiently. Just remember to de-serialized tensor before trying to use it."
-      ]
-    },
-    {
-      "cell_type": "code",
-      "execution_count": 0,
-      "metadata": {
-        "colab": {},
-        "colab_type": "code",
-        "id": "BsqFyTBFmSCZ"
-      },
-      "outputs": [],
-      "source": [
-        "ds = tf.data.TFRecordDataset('images.tfrec')\n",
-        "\n",
-        "def parse(x):\n",
-        "  result = tf.io.parse_tensor(x, out_type=tf.float32)\n",
-        "  result = tf.reshape(result, [192, 192, 3])\n",
-        "  return result\n",
-        "\n",
-        "ds = ds.map(parse, num_parallel_calls=AUTOTUNE)\n",
-        "ds"
-      ]
-    },
-    {
-      "cell_type": "markdown",
-      "metadata": {
-        "colab_type": "text",
-        "id": "OPs_sLV9pQg5"
-      },
-      "source": [
-        "Now, add the labels and apply the same standard operations as before:"
-      ]
-    },
-    {
-      "cell_type": "code",
-      "execution_count": 0,
-      "metadata": {
-        "colab": {},
-        "colab_type": "code",
-        "id": "XYxBwaLYnGop"
-      },
-      "outputs": [],
-      "source": [
-        "ds = tf.data.Dataset.zip((ds, label_ds))\n",
-        "ds = ds.apply(\n",
-        "  tf.data.experimental.shuffle_and_repeat(buffer_size=image_count))\n",
-        "ds=ds.batch(BATCH_SIZE).prefetch(AUTOTUNE)\n",
-        "ds"
-      ]
-    },
-    {
-      "cell_type": "code",
-      "execution_count": 0,
-      "metadata": {
-        "colab": {},
-        "colab_type": "code",
-        "id": "W8X6RmGan1-P"
-      },
-      "outputs": [],
-      "source": [
-        "timeit(ds)"
-      ]
-    }
-  ],
-  "metadata": {
-    "colab": {
-      "collapsed_sections": [],
-      "name": "images.ipynb",
-      "private_outputs": true,
-      "provenance": [],
-      "toc_visible": true,
-      "version": "0.3.2"
-    },
-    "kernelspec": {
-      "display_name": "Python 3",
-      "name": "python3"
-    }
-  },
-  "nbformat": 4,
-  "nbformat_minor": 0
->>>>>>> 859f4fe5
 }