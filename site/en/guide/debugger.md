--- conflicted
+++ resolved
@@ -1,6 +1,4 @@
 # TensorFlow Debugger
-
-<!-- [comment]: TODO(barryr): Links to and from sections on "Graphs" & "Monitoring Learning". -->
 
 [TOC]
 
@@ -411,15 +409,9 @@
 
 At the `tfdbg>` prompt, enter the following command:
 
-<<<<<<< HEAD
-<pre>
-run -f has_inf_or_nan`
-</pre>
-=======
-```none
+<pre>
 run -f has_inf_or_nan
-```
->>>>>>> df7ab5d6
+</pre>
 
 Confirm that no tensors are flagged as containing `nan` or `inf` values, and
 accuracy now continues to rise rather than getting stuck. Success!
