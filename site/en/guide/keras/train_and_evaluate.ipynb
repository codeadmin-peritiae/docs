--- conflicted
+++ resolved
@@ -78,13 +78,8 @@
         "\n",
         "This guide covers training, evaluation, and prediction (inference)  models in TensorFlow 2.0 in two broad situations:\n",
         "\n",
-<<<<<<< HEAD
-        "- When using built-in APIs for training \u0026 validation (such as `model.fit()`, `model.evaluate()`, `model.predict()`). This is covered in the section **\"Using build-in training \u0026 evaluation loops\"**.\n",
+        "- When using built-in APIs for training \u0026 validation (such as `model.fit()`, `model.evaluate()`, `model.predict()`). This is covered in the section **\"Using built-in training \u0026 evaluation loops\"**.\n",
         "- When writing custom loops from scratch using eager execution and the `GradientTape` object. This is covered in the section **\"Writing your own training \u0026 evaluation loops from scratch\"**.\n",
-=======
-        "- When using built-in APIs for training & validation (such as `model.fit()`, `model.evaluate()`, `model.predict()`). This is covered in the section **\"Using built-in training & evaluation loops\"**.\n",
-        "- When writing custom loops from scratch using eager execution and the `GradientTape` object. This is covered in the section **\"Writing your own training & evaluation loops from scratch\"**.\n",
->>>>>>> 419c0b0e
         "\n",
         "In general, whether you are using built-in loops or writing your own, model training \u0026 evaluation works strictly in the same way across every kind of Keras model -- Sequential models, models built with the Functional API, and models written from scratch via model subclassing.\n",
         "\n",
@@ -129,11 +124,7 @@
         "id": "052DbsQ175lP"
       },
       "source": [
-<<<<<<< HEAD
-        "## Part I: Using build-in training \u0026 evaluation loops\n",
-=======
-        "## Part I: Using built-in training & evaluation loops\n",
->>>>>>> 419c0b0e
+        "## Part I: Using built-in training \u0026 evaluation loops\n",
         "\n",
         "When passing data to the built-in training loops of a model, you should either use **Numpy arrays** (if your data is small and fits in memory) or **tf.data Dataset** objects. In the next few paragraphs, we'll use the MNIST dataset as Numpy arrays, in order to demonstrate how to use optimizers, losses, and metrics."
       ]
