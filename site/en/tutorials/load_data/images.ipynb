--- conflicted
+++ resolved
@@ -108,11 +108,8 @@
       "metadata": {
         "colab": {},
         "colab_type": "code",
-<<<<<<< HEAD
-        "id": "QGXxBuPyKJw1"
-=======
+
         "id": "3vhAMaIOBIee"
->>>>>>> a6f71521
       },
       "outputs": [],
       "source": [
@@ -772,38 +769,6 @@
         "filecache_ds = prepare_for_training(labeled_ds, cache=\"./flowers.tfcache\")\n",
         "timeit(filecache_ds)"
       ]
-<<<<<<< HEAD
-    }
-  ],
-  "metadata": {
-    "colab": {
-      "collapsed_sections": [],
-      "name": "images.ipynb",
-      "private_outputs": true,
-      "provenance": [],
-      "toc_visible": true
-    },
-    "kernelspec": {
-      "display_name": "Python 3",
-      "language": "python",
-      "name": "python3"
-    },
-    "language_info": {
-      "codemirror_mode": {
-        "name": "ipython",
-        "version": 3
-      },
-      "file_extension": ".py",
-      "mimetype": "text/x-python",
-      "name": "python",
-      "nbconvert_exporter": "python",
-      "pygments_lexer": "ipython3",
-      "version": "3.5.2"
-    }
-  },
-  "nbformat": 4,
-  "nbformat_minor": 1
-=======
     }
   ],
   "metadata": {
@@ -834,5 +799,4 @@
   },
   "nbformat": 4,
   "nbformat_minor": 0
->>>>>>> a6f71521
 }