# Add your GitHub username to get comment-tagged on all pull requests to
# the site/zh-cn directory. Remove your username whenever you'd like.
#
# New pull request notifications are also sent to the
# docs-zh-cn@tensorflow.org list:
# https://groups.google.com/a/tensorflow.org/forum/#!forum/docs-zh-cn
#
kuri-leo
JayYip
yantaozhao
loveunk
wind2esg
<<<<<<< HEAD
gaoljhy
=======
tigerneil
MofiiTech
>>>>>>> 00e431c9
<|MERGE_RESOLUTION|>--- conflicted
+++ resolved
@@ -10,9 +10,6 @@
 yantaozhao
 loveunk
 wind2esg
-<<<<<<< HEAD
-gaoljhy
-=======
 tigerneil
 MofiiTech
->>>>>>> 00e431c9
+gaoljhy